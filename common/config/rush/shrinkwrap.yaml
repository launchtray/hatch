--- conflicted
+++ resolved
@@ -23,11 +23,7 @@
   '@types/history': 4.7.4
   '@types/jest': 24.9.0
   '@types/node': 12.12.25
-<<<<<<< HEAD
   '@types/react': 16.9.19
-=======
-  '@types/react': 16.9.18
->>>>>>> c3fcaf77
   '@types/react-dom': 16.9.5
   '@types/react-redux': 7.1.6
   '@types/react-router': 5.1.4
@@ -83,10 +79,7 @@
   tslint-react: 4.2.0
   tsyringe: 4.0.1
   typescript: 3.7.5
-<<<<<<< HEAD
-=======
   utf-8-validate: 5.0.2
->>>>>>> c3fcaf77
   webpack: 4.41.5
   winston: 3.2.1
   winston-transport: 4.3.0
@@ -1461,11 +1454,7 @@
       integrity: sha512-+o2igcuZA3xtOoFH56s+MCZVidwlJNcJID57DSCyawS2i910yG9vkwehCjJNZ6ImhCR5S9DbvIJKyYHcMyOfMw==
   /@types/hoist-non-react-statics/3.3.1:
     dependencies:
-<<<<<<< HEAD
       '@types/react': 16.9.19
-=======
-      '@types/react': 16.9.18
->>>>>>> c3fcaf77
       hoist-non-react-statics: 3.3.1
     dev: false
     resolution:
@@ -1519,44 +1508,28 @@
       integrity: sha512-ewFXqrQHlFsgc09MK5jP5iR7vumV/BYayNC6PgJO2LPe8vrnNFyjQjSppfEngITi0qvfKtzFvgKymGheFM9UOA==
   /@types/react-dom/16.9.5:
     dependencies:
-<<<<<<< HEAD
       '@types/react': 16.9.19
-=======
-      '@types/react': 16.9.18
->>>>>>> c3fcaf77
     dev: false
     resolution:
       integrity: sha512-BX6RQ8s9D+2/gDhxrj8OW+YD4R+8hj7FEM/OJHGNR0KipE1h1mSsf39YeyC81qafkq+N3rU3h3RFbLSwE5VqUg==
   /@types/react-native/0.60.31:
     dependencies:
       '@types/prop-types': 15.7.3
-<<<<<<< HEAD
       '@types/react': 16.9.19
-=======
-      '@types/react': 16.9.18
->>>>>>> c3fcaf77
     dev: false
     resolution:
       integrity: sha512-Y0Q+nv50KHnLL+jM0UH68gQQv7Wt6v2KuNepiHKwK1DoWGVd1oYun/GJCnvUje+/V8pMQQWW6QuBvHZz1pV7tQ==
   /@types/react-native/0.61.2:
     dependencies:
       '@types/prop-types': 15.7.3
-<<<<<<< HEAD
       '@types/react': 16.9.19
-=======
-      '@types/react': 16.9.18
->>>>>>> c3fcaf77
     dev: false
     resolution:
       integrity: sha512-z15qGoBmZD6KIx3ZRYsqjelwBYXRMylPqz34swCH2exEk1EwOcPG2cp/TIpiN72lpByHlPvoMKbu8v1lzQrayw==
   /@types/react-redux/7.1.6:
     dependencies:
       '@types/hoist-non-react-statics': 3.3.1
-<<<<<<< HEAD
       '@types/react': 16.9.19
-=======
-      '@types/react': 16.9.18
->>>>>>> c3fcaf77
       hoist-non-react-statics: 3.3.1
       redux: 4.0.5
     dev: false
@@ -1565,11 +1538,7 @@
   /@types/react-router-dom/5.1.3:
     dependencies:
       '@types/history': 4.7.4
-<<<<<<< HEAD
       '@types/react': 16.9.19
-=======
-      '@types/react': 16.9.18
->>>>>>> c3fcaf77
       '@types/react-router': 5.1.4
     dev: false
     resolution:
@@ -1577,29 +1546,17 @@
   /@types/react-router/5.1.4:
     dependencies:
       '@types/history': 4.7.4
-<<<<<<< HEAD
       '@types/react': 16.9.19
     dev: false
     resolution:
       integrity: sha512-PZtnBuyfL07sqCJvGg3z+0+kt6fobc/xmle08jBiezLS8FrmGeiGkJnuxL/8Zgy9L83ypUhniV5atZn/L8n9MQ==
   /@types/react/16.9.19:
-=======
-      '@types/react': 16.9.18
-    dev: false
-    resolution:
-      integrity: sha512-PZtnBuyfL07sqCJvGg3z+0+kt6fobc/xmle08jBiezLS8FrmGeiGkJnuxL/8Zgy9L83ypUhniV5atZn/L8n9MQ==
-  /@types/react/16.9.18:
->>>>>>> c3fcaf77
     dependencies:
       '@types/prop-types': 15.7.3
       csstype: 2.6.8
     dev: false
     resolution:
-<<<<<<< HEAD
       integrity: sha512-LJV97//H+zqKWMms0kvxaKYJDG05U2TtQB3chRLF8MPNs+MQh/H1aGlyDUxjaHvu08EAGerdX2z4LTBc7ns77A==
-=======
-      integrity: sha512-MvjiKX/kUE8o49ipppg49RDZ97p4XfW1WWksp/UlTUSJpisyhzd62pZAMXxAscFLoxfYOflkGANAnGkSeHTFQg==
->>>>>>> c3fcaf77
   /@types/selenium-webdriver/4.0.6:
     dev: false
     resolution:
@@ -12157,11 +12114,7 @@
       '@types/express-serve-static-core': 4.17.2
       '@types/jest': 24.9.0
       '@types/node': 12.12.25
-<<<<<<< HEAD
       '@types/react': 16.9.19
-=======
-      '@types/react': 16.9.18
->>>>>>> c3fcaf77
       '@types/react-dom': 16.9.5
       '@types/react-native': 0.60.31
       '@types/react-redux': 7.1.6
@@ -12200,10 +12153,7 @@
       tslint-eslint-rules: /tslint-eslint-rules/5.4.0/tslint@5.20.1+typescript@3.7.5
       tslint-react: /tslint-react/4.2.0/tslint@5.20.1+typescript@3.7.5
       typescript: 3.7.5
-<<<<<<< HEAD
-=======
       utf-8-validate: 5.0.2
->>>>>>> c3fcaf77
       webpack: 4.41.5
       winston: 3.2.1
       winston-transport: 4.3.0
@@ -12381,11 +12331,7 @@
       '@sentry/browser': 5.11.1
       '@sentry/types': 5.11.0
       '@types/node': 12.12.25
-<<<<<<< HEAD
       '@types/react': 16.9.19
-=======
-      '@types/react': 16.9.18
->>>>>>> c3fcaf77
       '@types/react-dom': 16.9.5
       '@types/react-native': 0.61.2
       '@types/react-redux': 7.1.6
@@ -12431,11 +12377,7 @@
       '@types/express': 4.17.2
       '@types/express-serve-static-core': 4.17.2
       '@types/node': 12.12.25
-<<<<<<< HEAD
       '@types/react': 16.9.19
-=======
-      '@types/react': 16.9.18
->>>>>>> c3fcaf77
       '@types/react-dom': 16.9.5
       '@types/react-native': 0.61.2
       '@types/react-redux': 7.1.6
@@ -12467,11 +12409,7 @@
       '@redux-saga/core': 1.1.3
       '@types/history': 4.7.4
       '@types/node': 12.12.25
-<<<<<<< HEAD
       '@types/react': 16.9.19
-=======
-      '@types/react': 16.9.18
->>>>>>> c3fcaf77
       '@types/react-dom': 16.9.5
       '@types/react-native': 0.61.2
       '@types/react-redux': 7.1.6
