--- conflicted
+++ resolved
@@ -14,10 +14,6 @@
     webAppManagers: [
       ExampleManager,
     ],
-<<<<<<< HEAD
-    useHashRouter: true,
-=======
     disableSsr: true,
->>>>>>> d4bf5a2a
   };
 };